--- conflicted
+++ resolved
@@ -122,31 +122,18 @@
             time.sleep(10)
     p.finish()
 
-<<<<<<< HEAD
     # Due to weird travis issues, the actual testing is disabled for now
     # import pprint
     # pprint.pprint(datas[::2])
     # pprint.pprint(datas[1::2])
 
-=======
-    import pprint
-    pprint.pprint(datas)
-
-    # TODO: for some reason the monkeypatching above doesn't properly work when
-    # running from Travis. Once this is fixed we'll re-enable this.
->>>>>>> 959bfd69
     # for i, (a, b) in enumerate(zip(datas[::2], datas[1::2])):
     #     # Because the speed is identical initially, the results should be the
     #     # same for adaptive and regular transfer speed. Only when the speed
     #     # changes we should start see a lot of differences between the two
     #     if i < (n / 2 - 1):
     #         assert a['elapsed'] == b['elapsed']
-<<<<<<< HEAD
-
     #     if i > (n / 2 + 1):
-=======
-    #     else:
->>>>>>> 959bfd69
     #         assert a['elapsed'] > b['elapsed']
 
 
