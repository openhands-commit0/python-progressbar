from __future__ import absolute_import
from __future__ import division
from __future__ import unicode_literals
from __future__ import with_statement

import sys
import math
import os
import time
import timeit
import logging
import warnings
from datetime import datetime
try:  # pragma: no cover
    from collections import abc
except ImportError:  # pragma: no cover
    import collections as abc

from python_utils import converters

import six

from . import widgets
from . import widgets as widgets_module  # Avoid name collision
from . import base
from . import utils


logger = logging.getLogger(__name__)


class ProgressBarMixinBase(object):

    def __init__(self, **kwargs):
        self._finished = False

    def start(self, **kwargs):
        pass

    def update(self, value=None):
        pass

    def finish(self):  # pragma: no cover
        self._finished = True

    def __del__(self):
        if not self._finished:  # pragma: no cover
            try:
                self.finish()
            except Exception:
                pass


class ProgressBarBase(abc.Iterable, ProgressBarMixinBase):
    pass


class DefaultFdMixin(ProgressBarMixinBase):

    def __init__(self, fd=sys.stderr, is_terminal=None, line_breaks=None,
                 enable_colors=None, **kwargs):
        if fd is sys.stdout:
            fd = utils.streams.original_stdout

        elif fd is sys.stderr:
            fd = utils.streams.original_stderr

        self.fd = fd

        # Check if this is an interactive terminal
        self.is_terminal = is_terminal = utils.is_terminal(fd, is_terminal)

        # Check if it should overwrite the current line (suitable for
        # iteractive terminals) or write line breaks (suitable for log files)
        if line_breaks is None:
            line_breaks = utils.env_flag('PROGRESSBAR_LINE_BREAKS', not
                                         is_terminal)
        self.line_breaks = line_breaks

        # Check if ANSI escape characters are enabled (suitable for iteractive
        # terminals), or should be stripped off (suitable for log files)
        if enable_colors is None:
            enable_colors = utils.env_flag('PROGRESSBAR_ENABLE_COLORS',
                                           is_terminal)
        self.enable_colors = enable_colors

        ProgressBarMixinBase.__init__(self, **kwargs)

    def update(self, *args, **kwargs):
        ProgressBarMixinBase.update(self, *args, **kwargs)

        line = converters.to_unicode(self._format_line())
        if not self.enable_colors:
            line = utils.no_color(line)

        if self.line_breaks:
            line = line.rstrip() + '\n'
        else:
            line = '\r' + line

        self.fd.write(line)

    def finish(self, *args, **kwargs):  # pragma: no cover
        if self._finished:
            return

        end = kwargs.pop('end', '\n')
        ProgressBarMixinBase.finish(self, *args, **kwargs)

        if end and not self.line_breaks:
            self.fd.write(end)

        self.fd.flush()


class ResizableMixin(ProgressBarMixinBase):

    def __init__(self, term_width=None, **kwargs):
        ProgressBarMixinBase.__init__(self, **kwargs)

        self.signal_set = False
        if term_width:
            self.term_width = term_width
        else:  # pragma: no cover
            try:
                self._handle_resize()
                import signal
                self._prev_handle = signal.getsignal(signal.SIGWINCH)
                signal.signal(signal.SIGWINCH, self._handle_resize)
                self.signal_set = True
            except Exception:
                pass

    def _handle_resize(self, signum=None, frame=None):
        'Tries to catch resize signals sent from the terminal.'

        w, h = utils.get_terminal_size()
        self.term_width = w

    def finish(self):  # pragma: no cover
        ProgressBarMixinBase.finish(self)
        if self.signal_set:
            try:
                import signal
                signal.signal(signal.SIGWINCH, self._prev_handle)
            except Exception:  # pragma no cover
                pass


class StdRedirectMixin(DefaultFdMixin):

    def __init__(self, redirect_stderr=False, redirect_stdout=False, **kwargs):
        DefaultFdMixin.__init__(self, **kwargs)
        self.redirect_stderr = redirect_stderr
        self.redirect_stdout = redirect_stdout
        self._stdout = self.stdout = sys.stdout
        self._stderr = self.stderr = sys.stderr

    def start(self, *args, **kwargs):
        if self.redirect_stdout:
            utils.streams.wrap_stdout()

        if self.redirect_stderr:
            utils.streams.wrap_stderr()

        self._stdout = utils.streams.original_stdout
        self._stderr = utils.streams.original_stderr

        self.stdout = utils.streams.stdout
        self.stderr = utils.streams.stderr

        utils.streams.start_capturing(self)
        DefaultFdMixin.start(self, *args, **kwargs)

    def update(self, value=None):
<<<<<<< HEAD
        if utils.streams.needs_flush():
            if not self.line_breaks:
                self.fd.write('\r' + ' ' * self.term_width + '\r')
            utils.streams.flush()
=======
        if not self.line_breaks and utils.streams.needs_clear():
            self.fd.write('\r' + ' ' * self.term_width + '\r')

        utils.streams.flush()
>>>>>>> 3e4bca15
        DefaultFdMixin.update(self, value=value)

    def finish(self, end='\n'):
        DefaultFdMixin.finish(self, end=end)
        utils.streams.stop_capturing(self)
        if self.redirect_stdout:
            utils.streams.unwrap_stdout()

        if self.redirect_stderr:
            utils.streams.unwrap_stderr()


class ProgressBar(StdRedirectMixin, ResizableMixin, ProgressBarBase):

    '''The ProgressBar class which updates and prints the bar.

    Args:
        min_value (int): The minimum/start value for the progress bar
        max_value (int): The maximum/end value for the progress bar.
                            Defaults to `_DEFAULT_MAXVAL`
        widgets (list): The widgets to render, defaults to the result of
                        `default_widget()`
        left_justify (bool): Justify to the left if `True` or the right if
                                `False`
        initial_value (int): The value to start with
        poll_interval (float): The update interval in seconds.
            Note that if your widgets include timers or animations, the actual
            interval may be smaller (faster updates).  Also note that updates
            never happens faster than `min_poll_interval` which can be used for
            reduced output in logs
        min_poll_interval (float): The minimum update interval in seconds.
            The bar will _not_ be updated faster than this, despite changes in
            the progress, unless `force=True`.  This is limited to be at least
            `_MINIMUM_UPDATE_INTERVAL`.  If available, it is also bound by the
            environment variable PROGRESSBAR_MINIMUM_UPDATE_INTERVAL
        widget_kwargs (dict): The default keyword arguments for widgets
        custom_len (function): Method to override how the line width is
            calculated. When using non-latin characters the width
            calculation might be off by default
        max_error (bool): When True the progressbar will raise an error if it
            goes beyond it's set max_value. Otherwise the max_value is simply
            raised when needed
            prefix (str): Prefix the progressbar with the given string
            suffix (str): Prefix the progressbar with the given string
        variables (dict): User-defined variables variables that can be used
            from a label using `format='{variables.my_var}'`.  These values can
            be updated using `bar.update(my_var='newValue')` This can also be
            used to set initial values for variables' widgets

    A common way of using it is like:

    >>> progress = ProgressBar().start()
    >>> for i in range(100):
    ...     progress.update(i + 1)
    ...     # do something
    ...
    >>> progress.finish()

    You can also use a ProgressBar as an iterator:

    >>> progress = ProgressBar()
    >>> some_iterable = range(100)
    >>> for i in progress(some_iterable):
    ...     # do something
    ...     pass
    ...

    Since the progress bar is incredibly customizable you can specify
    different widgets of any type in any order. You can even write your own
    widgets! However, since there are already a good number of widgets you
    should probably play around with them before moving on to create your own
    widgets.

    The term_width parameter represents the current terminal width. If the
    parameter is set to an integer then the progress bar will use that,
    otherwise it will attempt to determine the terminal width falling back to
    80 columns if the width cannot be determined.

    When implementing a widget's update method you are passed a reference to
    the current progress bar. As a result, you have access to the
    ProgressBar's methods and attributes. Although there is nothing preventing
    you from changing the ProgressBar you should treat it as read only.

    Useful methods and attributes include (Public API):
     - value: current progress (min_value <= value <= max_value)
     - max_value: maximum (and final) value
     - end_time: not None if the bar has finished (reached 100%)
     - start_time: the time when start() method of ProgressBar was called
     - seconds_elapsed: seconds elapsed since start_time and last call to
                        update
    '''

    _DEFAULT_MAXVAL = base.UnknownLength
    # update every 50 milliseconds (up to a 20 times per second)
    _MINIMUM_UPDATE_INTERVAL = 0.050

    def __init__(self, min_value=0, max_value=None, widgets=None,
                 left_justify=True, initial_value=0, poll_interval=None,
                 widget_kwargs=None, custom_len=utils.len_color,
                 max_error=True, prefix=None, suffix=None, variables=None,
                 min_poll_interval=None, **kwargs):
        '''
        Initializes a progress bar with sane defaults
        '''
        StdRedirectMixin.__init__(self, **kwargs)
        ResizableMixin.__init__(self, **kwargs)
        ProgressBarBase.__init__(self, **kwargs)
        if not max_value and kwargs.get('maxval') is not None:
            warnings.warn('The usage of `maxval` is deprecated, please use '
                          '`max_value` instead', DeprecationWarning)
            max_value = kwargs.get('maxval')

        if not poll_interval and kwargs.get('poll'):
            warnings.warn('The usage of `poll` is deprecated, please use '
                          '`poll_interval` instead', DeprecationWarning)
            poll_interval = kwargs.get('poll')

        if max_value:
            if min_value > max_value:
                raise ValueError('Max value needs to be bigger than the min '
                                 'value')
        self.min_value = min_value
        self.max_value = max_value
        self.max_error = max_error
        self.widgets = widgets
        self.prefix = prefix
        self.suffix = suffix
        self.widget_kwargs = widget_kwargs or {}
        self.left_justify = left_justify
        self.value = initial_value
        self._iterable = None
        self.custom_len = custom_len
        self.init()

        # Convert a given timedelta to a floating point number as internal
        # interval. We're not using timedelta's internally for two reasons:
        # 1. Backwards compatibility (most important one)
        # 2. Performance. Even though the amount of time it takes to compare a
        # timedelta with a float versus a float directly is negligible, this
        # comparison is run for _every_ update. With billions of updates
        # (downloading a 1GiB file for example) this adds up.
        poll_interval = utils.deltas_to_seconds(poll_interval, default=None)
        min_poll_interval = utils.deltas_to_seconds(min_poll_interval,
                                                    default=None)
        self._MINIMUM_UPDATE_INTERVAL = utils.deltas_to_seconds(
            self._MINIMUM_UPDATE_INTERVAL)

        # Note that the _MINIMUM_UPDATE_INTERVAL sets the minimum in case of
        # low values.
        self.poll_interval = poll_interval
        self.min_poll_interval = max(
            min_poll_interval or self._MINIMUM_UPDATE_INTERVAL,
            self._MINIMUM_UPDATE_INTERVAL,
            float(os.environ.get('PROGRESSBAR_MINIMUM_UPDATE_INTERVAL', 0)),
        )

        # A dictionary of names that can be used by Variable and FormatWidget
        self.variables = utils.AttributeDict(variables or {})
        for widget in (self.widgets or []):
            if isinstance(widget, widgets_module.VariableMixin):
                if widget.name not in self.variables:
                    self.variables[widget.name] = None

    @property
    def dynamic_messages(self):  # pragma: no cover
        return self.variables

    @dynamic_messages.setter
    def dynamic_messages(self, value):  # pragma: no cover
        self.variables = value

    def init(self):
        '''
        (re)initialize values to original state so the progressbar can be
        used (again)
        '''
        self.previous_value = None
        self.last_update_time = None
        self.start_time = None
        self.updates = 0
        self.end_time = None
        self.extra = dict()
        self._last_update_timer = timeit.default_timer()

    @property
    def percentage(self):
        '''Return current percentage, returns None if no max_value is given

        >>> progress = ProgressBar()
        >>> progress.max_value = 10
        >>> progress.min_value = 0
        >>> progress.value = 0
        >>> progress.percentage
        0.0
        >>>
        >>> progress.value = 1
        >>> progress.percentage
        10.0
        >>> progress.value = 10
        >>> progress.percentage
        100.0
        >>> progress.min_value = -10
        >>> progress.percentage
        100.0
        >>> progress.value = 0
        >>> progress.percentage
        50.0
        >>> progress.value = 5
        >>> progress.percentage
        75.0
        >>> progress.value = -5
        >>> progress.percentage
        25.0
        >>> progress.max_value = None
        >>> progress.percentage
        '''
        if self.max_value is None or self.max_value is base.UnknownLength:
            return None
        elif self.max_value:
            todo = self.value - self.min_value
            total = self.max_value - self.min_value
            percentage = todo / total
        else:
            percentage = 1

        return percentage * 100

    def get_last_update_time(self):
        if self._last_update_time:
            return datetime.fromtimestamp(self._last_update_time)

    def set_last_update_time(self, value):
        if value:
            self._last_update_time = time.mktime(value.timetuple())
        else:
            self._last_update_time = None

    last_update_time = property(get_last_update_time, set_last_update_time)

    def data(self):
        '''

        Returns:
            dict:
                - `max_value`: The maximum value (can be None with
                  iterators)
                - `start_time`: Start time of the widget
                - `last_update_time`: Last update time of the widget
                - `end_time`: End time of the widget
                - `value`: The current value
                - `previous_value`: The previous value
                - `updates`: The total update count
                - `total_seconds_elapsed`: The seconds since the bar started
                - `seconds_elapsed`: The seconds since the bar started modulo
                  60
                - `minutes_elapsed`: The minutes since the bar started modulo
                  60
                - `hours_elapsed`: The hours since the bar started modulo 24
                - `days_elapsed`: The hours since the bar started
                - `time_elapsed`: The raw elapsed `datetime.timedelta` object
                - `percentage`: Percentage as a float or `None` if no max_value
                  is available
                - `dynamic_messages`: Deprecated, use `variables` instead.
                - `variables`: Dictionary of user-defined variables for the
                  :py:class:`~progressbar.widgets.Variable`'s

        '''
        self._last_update_time = time.time()
        self._last_update_timer = timeit.default_timer()
        elapsed = self.last_update_time - self.start_time
        # For Python 2.7 and higher we have _`timedelta.total_seconds`, but we
        # want to support older versions as well
        total_seconds_elapsed = utils.deltas_to_seconds(elapsed)
        return dict(
            # The maximum value (can be None with iterators)
            max_value=self.max_value,
            # Start time of the widget
            start_time=self.start_time,
            # Last update time of the widget
            last_update_time=self.last_update_time,
            # End time of the widget
            end_time=self.end_time,
            # The current value
            value=self.value,
            # The previous value
            previous_value=self.previous_value,
            # The total update count
            updates=self.updates,
            # The seconds since the bar started
            total_seconds_elapsed=total_seconds_elapsed,
            # The seconds since the bar started modulo 60
            seconds_elapsed=(elapsed.seconds % 60) +
            (elapsed.microseconds / 1000000.),
            # The minutes since the bar started modulo 60
            minutes_elapsed=(elapsed.seconds / 60) % 60,
            # The hours since the bar started modulo 24
            hours_elapsed=(elapsed.seconds / (60 * 60)) % 24,
            # The hours since the bar started
            days_elapsed=(elapsed.seconds / (60 * 60 * 24)),
            # The raw elapsed `datetime.timedelta` object
            time_elapsed=elapsed,
            # Percentage as a float or `None` if no max_value is available
            percentage=self.percentage,
            # Dictionary of user-defined
            # :py:class:`progressbar.widgets.Variable`'s
            variables=self.variables,
            # Deprecated alias for `variables`
            dynamic_messages=self.variables,
        )

    def default_widgets(self):
        if self.max_value:
            return [
                widgets.Percentage(**self.widget_kwargs),
                ' ', widgets.SimpleProgress(
                    format='(%s)' % widgets.SimpleProgress.DEFAULT_FORMAT,
                    **self.widget_kwargs),
                ' ', widgets.Bar(**self.widget_kwargs),
                ' ', widgets.Timer(**self.widget_kwargs),
                ' ', widgets.AdaptiveETA(**self.widget_kwargs),
            ]
        else:
            return [
                widgets.AnimatedMarker(**self.widget_kwargs),
                ' ', widgets.BouncingBar(**self.widget_kwargs),
                ' ', widgets.Counter(**self.widget_kwargs),
                ' ', widgets.Timer(**self.widget_kwargs),
            ]

    def __call__(self, iterable, max_value=None):
        'Use a ProgressBar to iterate through an iterable'
        if max_value is not None:
            self.max_value = max_value
        elif self.max_value is None:
            try:
                self.max_value = len(iterable)
            except TypeError:  # pragma: no cover
                self.max_value = base.UnknownLength

        self._iterable = iter(iterable)
        return self

    def __iter__(self):
        return self

    def __next__(self):
        try:
            value = next(self._iterable)
            if self.start_time is None:
                self.start()
            else:
                self.update(self.value + 1)
            return value
        except StopIteration:
            self.finish()
            raise

    def __exit__(self, exc_type, exc_value, traceback):
        self.finish()

    def __enter__(self):
        return self

    # Create an alias so that Python 2.x won't complain about not being
    # an iterator.
    next = __next__

    def __iadd__(self, value):
        'Updates the ProgressBar by adding a new value.'
        self.update(self.value + value)
        return self

    def _format_widgets(self):
        result = []
        expanding = []
        width = self.term_width
        data = self.data()

        for index, widget in enumerate(self.widgets):
            if isinstance(widget, widgets.WidgetBase) \
                    and not widget.check_size(self):
                continue
            elif isinstance(widget, widgets.AutoWidthWidgetBase):
                result.append(widget)
                expanding.insert(0, index)
            elif isinstance(widget, six.string_types):
                result.append(widget)
                width -= self.custom_len(widget)
            else:
                widget_output = converters.to_unicode(widget(self, data))
                result.append(widget_output)
                width -= self.custom_len(widget_output)

        count = len(expanding)
        while expanding:
            portion = max(int(math.ceil(width * 1. / count)), 0)
            index = expanding.pop()
            widget = result[index]
            count -= 1

            widget_output = widget(self, data, portion)
            width -= self.custom_len(widget_output)
            result[index] = widget_output

        return result

    @classmethod
    def _to_unicode(cls, args):
        for arg in args:
            yield converters.to_unicode(arg)

    def _format_line(self):
        'Joins the widgets and justifies the line'

        widgets = ''.join(self._to_unicode(self._format_widgets()))

        if self.left_justify:
            return widgets.ljust(self.term_width)
        else:
            return widgets.rjust(self.term_width)

    def _needs_update(self):
        'Returns whether the ProgressBar should redraw the line.'
        delta = timeit.default_timer() - self._last_update_timer
        if delta < self.min_poll_interval:
            # Prevent updating too often
            return False
        elif self.poll_interval and delta > self.poll_interval:
            # Needs to redraw timers and animations
            return True

        # Update if value increment is not large enough to
        # add more bars to progressbar (according to current
        # terminal width)
        try:
            divisor = self.max_value / self.term_width  # float division
            if self.value // divisor != self.previous_value // divisor:
                return True
        except Exception:
            # ignore any division errors
            pass

        # No need to redraw yet
        return False

    def update(self, value=None, force=False, **kwargs):
        'Updates the ProgressBar to a new value.'
        if self.start_time is None:
            self.start()
            return self.update(value, force=force, **kwargs)

        if value is not None and value is not base.UnknownLength:
            if self.max_value is base.UnknownLength:
                # Can't compare against unknown lengths so just update
                pass
            elif self.min_value <= value <= self.max_value:  # pragma: no cover
                # Correct value, let's accept
                pass
            elif self.max_error:
                raise ValueError(
                    'Value %s is out of range, should be between %s and %s'
                    % (value, self.min_value, self.max_value))
            else:
                self.max_value = value

            self.previous_value = self.value
            self.value = value

        # Save the updated values for dynamic messages
        variables_changed = False
        for key in kwargs:
            if key not in self.variables:
                raise TypeError(
                    'update() got an unexpected keyword ' +
                    'argument {0!r}'.format(key))
            elif self.variables[key] != kwargs[key]:
                self.variables[key] = kwargs[key]
                variables_changed = True

        if self._needs_update() or variables_changed or force:
            self.updates += 1
            ResizableMixin.update(self, value=value)
            ProgressBarBase.update(self, value=value)
            StdRedirectMixin.update(self, value=value)

            # Only flush if something was actually written
            self.fd.flush()

    def start(self, max_value=None, init=True):
        '''Starts measuring time, and prints the bar at 0%.

        It returns self so you can use it like this:

        Args:
            max_value (int): The maximum value of the progressbar
            reinit (bool): Initialize the progressbar, this is useful if you
                wish to reuse the same progressbar but can be disabled if
                data needs to be passed along to the next run

        >>> pbar = ProgressBar().start()
        >>> for i in range(100):
        ...    # do something
        ...    pbar.update(i+1)
        ...
        >>> pbar.finish()
        '''
        if init:
            self.init()

        # Prevent multiple starts
        if self.start_time is not None:  # pragma: no cover
            return self

        if max_value is not None:
            self.max_value = max_value

        if self.max_value is None:
            self.max_value = self._DEFAULT_MAXVAL

        StdRedirectMixin.start(self, max_value=max_value)
        ResizableMixin.start(self, max_value=max_value)
        ProgressBarBase.start(self, max_value=max_value)

        # Constructing the default widgets is only done when we know max_value
        if self.widgets is None:
            self.widgets = self.default_widgets()

        if self.prefix:
            self.widgets.insert(0, widgets.FormatLabel(
                self.prefix, new_style=True))

        if self.suffix:
            self.widgets.append(widgets.FormatLabel(
                self.suffix, new_style=True))

        for widget in self.widgets:
            interval = getattr(widget, 'INTERVAL', None)
            if interval is not None:
                interval = utils.deltas_to_seconds(interval)

                self.poll_interval = min(
                    self.poll_interval or interval,
                    interval,
                )

        self.num_intervals = max(100, self.term_width)
        # The `next_update` is kept for compatibility with external libs:
        # https://github.com/WoLpH/python-progressbar/issues/207
        self.next_update = 0

        if self.max_value is not base.UnknownLength and self.max_value < 0:
            raise ValueError('Value out of range')

        self.start_time = self.last_update_time = datetime.now()
        self._last_update_timer = timeit.default_timer()
        self.update(self.min_value, force=True)

        return self

    def finish(self, end='\n', dirty=False):
        '''
        Puts the ProgressBar bar in the finished state.

        Also flushes and disables output buffering if this was the last
        progressbar running.

        Args:
            end (str): The string to end the progressbar with, defaults to a
                newline
            dirty (bool): When True the progressbar kept the current state and
                won't be set to 100 percent
        '''

        if not dirty:
            self.end_time = datetime.now()
            self.update(self.max_value, force=True)

        StdRedirectMixin.finish(self, end=end)
        ResizableMixin.finish(self)
        ProgressBarBase.finish(self)


class DataTransferBar(ProgressBar):
    '''A progress bar with sensible defaults for downloads etc.

    This assumes that the values its given are numbers of bytes.
    '''
    def default_widgets(self):
        if self.max_value:
            return [
                widgets.Percentage(),
                ' of ', widgets.DataSize('max_value'),
                ' ', widgets.Bar(),
                ' ', widgets.Timer(),
                ' ', widgets.AdaptiveETA(),
            ]
        else:
            return [
                widgets.AnimatedMarker(),
                ' ', widgets.DataSize(),
                ' ', widgets.Timer(),
            ]


class NullBar(ProgressBar):

    '''
    Progress bar that does absolutely nothing. Useful for single verbosity
    flags
    '''

    def start(self, *args, **kwargs):
        return self

    def update(self, *args, **kwargs):
        return self

    def finish(self, *args, **kwargs):
        return self<|MERGE_RESOLUTION|>--- conflicted
+++ resolved
@@ -173,17 +173,10 @@
         DefaultFdMixin.start(self, *args, **kwargs)
 
     def update(self, value=None):
-<<<<<<< HEAD
-        if utils.streams.needs_flush():
-            if not self.line_breaks:
-                self.fd.write('\r' + ' ' * self.term_width + '\r')
-            utils.streams.flush()
-=======
         if not self.line_breaks and utils.streams.needs_clear():
             self.fd.write('\r' + ' ' * self.term_width + '\r')
 
         utils.streams.flush()
->>>>>>> 3e4bca15
         DefaultFdMixin.update(self, value=value)
 
     def finish(self, end='\n'):
