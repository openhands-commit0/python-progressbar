# -*- coding: utf-8 -*-
from __future__ import absolute_import
from __future__ import division
from __future__ import print_function
from __future__ import unicode_literals
from __future__ import with_statement

import abc
import sys
import pprint
import datetime

from python_utils import converters

import six

from . import base
from . import utils

MAX_DATE = datetime.date.max
MAX_TIME = datetime.time.max
MAX_DATETIME = datetime.datetime.max


def string_or_lambda(input_):
    if isinstance(input_, six.string_types):
        def render_input(progress, data, width):
            return input_ % data

        return render_input
    else:
        return input_


def create_marker(marker):
    def _marker(progress, data, width):
        if progress.max_value is not base.UnknownLength \
                and progress.max_value > 0:
            length = int(progress.value / progress.max_value * width)
            return (marker * length)
        else:
            return marker

    if isinstance(marker, six.string_types):
        marker = converters.to_unicode(marker)
        assert utils.len_color(marker) == 1, \
            'Markers are required to be 1 char'
        return _marker
    else:
        return marker


class FormatWidgetMixin(object):
    '''Mixin to format widgets using a formatstring

    Variables available:
     - max_value: The maximum value (can be None with iterators)
     - value: The current value
     - total_seconds_elapsed: The seconds since the bar started
     - seconds_elapsed: The seconds since the bar started modulo 60
     - minutes_elapsed: The minutes since the bar started modulo 60
     - hours_elapsed: The hours since the bar started modulo 24
     - days_elapsed: The hours since the bar started
     - time_elapsed: Shortcut for HH:MM:SS time since the bar started including
       days
     - percentage: Percentage as a float
    '''
    required_values = []

    def __init__(self, format, new_style=False, **kwargs):
        self.new_style = new_style
        self.format = format

    def __call__(self, progress, data, format=None):
        '''Formats the widget into a string'''
        try:
            if self.new_style:
                return (format or self.format).format(**data)
            else:
                return (format or self.format) % data
        except (TypeError, KeyError):
            print('Error while formatting %r' % self.format, file=sys.stderr)
            pprint.pprint(data, stream=sys.stderr)
            raise


class WidthWidgetMixin(object):
    '''Mixing to make sure widgets are only visible if the screen is within a
    specified size range so the progressbar fits on both large and small
    screens..

    Variables available:
     - min_width: Only display the widget if at least `min_width` is left
     - max_width: Only display the widget if at most `max_width` is left

    >>> class Progress(object):
    ...     term_width = 0

    >>> WidthWidgetMixin(5, 10).check_size(Progress)
    False
    >>> Progress.term_width = 5
    >>> WidthWidgetMixin(5, 10).check_size(Progress)
    True
    >>> Progress.term_width = 10
    >>> WidthWidgetMixin(5, 10).check_size(Progress)
    True
    >>> Progress.term_width = 11
    >>> WidthWidgetMixin(5, 10).check_size(Progress)
    False
    '''

    def __init__(self, min_width=None, max_width=None, **kwargs):
        self.min_width = min_width
        self.max_width = max_width

    def check_size(self, progress):
        if self.min_width and self.min_width > progress.term_width:
            return False
        elif self.max_width and self.max_width < progress.term_width:
            return False
        else:
            return True


class WidgetBase(WidthWidgetMixin):
    __metaclass__ = abc.ABCMeta
    '''The base class for all widgets

    The ProgressBar will call the widget's update value when the widget should
    be updated. The widget's size may change between calls, but the widget may
    display incorrectly if the size changes drastically and repeatedly.

    The boolean INTERVAL informs the ProgressBar that it should be
    updated more often because it is time sensitive.

    The widgets are only visible if the screen is within a
    specified size range so the progressbar fits on both large and small
    screens.

    WARNING: Widgets can be shared between multiple progressbars so any state
    information specific to a progressbar should be stored within the
    progressbar instead of the widget.

    Variables available:
     - min_width: Only display the widget if at least `min_width` is left
     - max_width: Only display the widget if at most `max_width` is left
     - weight: Widgets with a higher `weigth` will be calculated before widgets
       with a lower one
    '''

    @abc.abstractmethod
    def __call__(self, progress, data):
        '''Updates the widget.

        progress - a reference to the calling ProgressBar
        '''


class AutoWidthWidgetBase(WidgetBase):
    '''The base class for all variable width widgets.

    This widget is much like the \\hfill command in TeX, it will expand to
    fill the line. You can use more than one in the same line, and they will
    all have the same width, and together will fill the line.
    '''

    @abc.abstractmethod
    def __call__(self, progress, data, width):
        '''Updates the widget providing the total width the widget must fill.

        progress - a reference to the calling ProgressBar
        width - The total width the widget must fill
        '''


class TimeSensitiveWidgetBase(WidgetBase):
    '''The base class for all time sensitive widgets.

    Some widgets like timers would become out of date unless updated at least
    every `INTERVAL`
    '''
    INTERVAL = datetime.timedelta(milliseconds=100)


class FormatLabel(FormatWidgetMixin, WidgetBase):
    '''Displays a formatted label

    >>> label = FormatLabel('%(value)s', min_width=5, max_width=10)
    >>> class Progress(object):
    ...     pass
    >>> label = FormatLabel('{value} :: {value:^6}', new_style=True)
    >>> str(label(Progress, dict(value='test')))
    'test ::  test '

    '''

    mapping = {
        'finished': ('end_time', None),
        'last_update': ('last_update_time', None),
        'max': ('max_value', None),
        'seconds': ('seconds_elapsed', None),
        'start': ('start_time', None),
        'elapsed': ('total_seconds_elapsed', utils.format_time),
        'value': ('value', None),
    }

    def __init__(self, format, **kwargs):
        FormatWidgetMixin.__init__(self, format=format, **kwargs)
        WidgetBase.__init__(self, **kwargs)

    def __call__(self, progress, data, **kwargs):
        for name, (key, transform) in self.mapping.items():
            try:
                if transform is None:
                    data[name] = data[key]
                else:
                    data[name] = transform(data[key])
            except (KeyError, ValueError, IndexError):  # pragma: no cover
                pass

        return FormatWidgetMixin.__call__(self, progress, data, **kwargs)


class Timer(FormatLabel, TimeSensitiveWidgetBase):
    '''WidgetBase which displays the elapsed seconds.'''

    def __init__(self, format='Elapsed Time: %(elapsed)s', **kwargs):
        FormatLabel.__init__(self, format=format, **kwargs)
        TimeSensitiveWidgetBase.__init__(self, **kwargs)

    # This is exposed as a static method for backwards compatibility
    format_time = staticmethod(utils.format_time)


class SamplesMixin(TimeSensitiveWidgetBase):
    '''
    Mixing for widgets that average multiple measurements

    Note that samples can be either an integer or a timedelta to indicate a
    certain amount of time

    >>> class progress:
    ...     last_update_time = datetime.datetime.now()
    ...     value = 1
    ...     extra = dict()

    >>> samples = SamplesMixin(samples=2)
    >>> samples(progress, None, True)
    (None, None)
    >>> progress.last_update_time += datetime.timedelta(seconds=1)
    >>> samples(progress, None, True) == (datetime.timedelta(seconds=1), 0)
    True

    >>> progress.last_update_time += datetime.timedelta(seconds=1)
    >>> samples(progress, None, True) == (datetime.timedelta(seconds=1), 0)
    True

    >>> samples = SamplesMixin(samples=datetime.timedelta(seconds=1))
    >>> _, value = samples(progress, None)
    >>> value
    [1, 1]

    >>> samples(progress, None, True) == (datetime.timedelta(seconds=1), 0)
    True
    '''

    def __init__(self, samples=datetime.timedelta(seconds=2), key_prefix=None,
                 **kwargs):
        self.samples = samples
        self.key_prefix = (self.__class__.__name__ or key_prefix) + '_'
        TimeSensitiveWidgetBase.__init__(self, **kwargs)

    def get_sample_times(self, progress, data):
        return progress.extra.setdefault(self.key_prefix + 'sample_times', [])

    def get_sample_values(self, progress, data):
        return progress.extra.setdefault(self.key_prefix + 'sample_values', [])

    def __call__(self, progress, data, delta=False):
        sample_times = self.get_sample_times(progress, data)
        sample_values = self.get_sample_values(progress, data)

        if sample_times:
            sample_time = sample_times[-1]
        else:
            sample_time = datetime.datetime.min

        if progress.last_update_time - sample_time > self.INTERVAL:
            # Add a sample but limit the size to `num_samples`
            sample_times.append(progress.last_update_time)
            sample_values.append(progress.value)

            if isinstance(self.samples, datetime.timedelta):
                minimum_time = progress.last_update_time - self.samples
                minimum_value = sample_values[-1]
                while (sample_times[2:] and
                       minimum_time > sample_times[1] and
                       minimum_value > sample_values[1]):
                    sample_times.pop(0)
                    sample_values.pop(0)
            else:
                if len(sample_times) > self.samples:
                    sample_times.pop(0)
                    sample_values.pop(0)

        if delta:
            delta_time = sample_times[-1] - sample_times[0]
            delta_value = sample_values[-1] - sample_values[0]
            if delta_time:
                return delta_time, delta_value
            else:
                return None, None
        else:
            return sample_times, sample_values


class ETA(Timer):
    '''WidgetBase which attempts to estimate the time of arrival.'''

    def __init__(
            self,
            format_not_started='ETA:  --:--:--',
            format_finished='Time: %(elapsed)8s',
            format='ETA:  %(eta)8s',
            format_zero='ETA:  00:00:00',
            format_NA='ETA:      N/A',
            **kwargs):

        Timer.__init__(self, **kwargs)
        self.format_not_started = format_not_started
        self.format_finished = format_finished
        self.format = format
        self.format_zero = format_zero
        self.format_NA = format_NA

    def _calculate_eta(self, progress, data, value, elapsed):
        '''Updates the widget to show the ETA or total time when finished.'''
        if elapsed:
            # The max() prevents zero division errors
            per_item = elapsed.total_seconds() / max(value, 1e-6)
            remaining = progress.max_value - data['value']
            eta_seconds = remaining * per_item
        else:
            eta_seconds = 0

        return eta_seconds

    def __call__(self, progress, data, value=None, elapsed=None):
        '''Updates the widget to show the ETA or total time when finished.'''
        if value is None:
            value = data['value']

        if elapsed is None:
            elapsed = data['time_elapsed']

        ETA_NA = False
        try:
            data['eta_seconds'] = self._calculate_eta(
                progress, data, value=value, elapsed=elapsed)
        except TypeError:
            data['eta_seconds'] = None
            ETA_NA = True

        data['eta'] = None
        if data['eta_seconds']:
            try:
                data['eta'] = utils.format_time(data['eta_seconds'])
            except (ValueError, OverflowError):  # pragma: no cover
                pass

        if data['value'] == progress.min_value:
            format = self.format_not_started
        elif progress.end_time:
            format = self.format_finished
        elif data['eta']:
            format = self.format
        elif ETA_NA:
            format = self.format_NA
        else:
            format = self.format_zero

        return Timer.__call__(self, progress, data, format=format)


class AbsoluteETA(ETA):
    '''Widget which attempts to estimate the absolute time of arrival.'''

    def _calculate_eta(self, progress, data, value, elapsed):
        eta_seconds = ETA._calculate_eta(self, progress, data, value, elapsed)
        now = datetime.datetime.now()
        try:
            return now + datetime.timedelta(seconds=eta_seconds)
        except OverflowError:  # pragma: no cover
            return datetime.datetime.max

    def __init__(
            self,
            format_not_started='Estimated finish time:  ----/--/-- --:--:--',
            format_finished='Finished at: %(elapsed)s',
            format='Estimated finish time: %(eta)s',
            **kwargs):
        ETA.__init__(self, format_not_started=format_not_started,
                     format_finished=format_finished, format=format, **kwargs)


class AdaptiveETA(ETA, SamplesMixin):
    '''WidgetBase which attempts to estimate the time of arrival.

    Uses a sampled average of the speed based on the 10 last updates.
    Very convenient for resuming the progress halfway.
    '''

    def __init__(self, **kwargs):
        ETA.__init__(self, **kwargs)
        SamplesMixin.__init__(self, **kwargs)

    def __call__(self, progress, data):
        elapsed, value = SamplesMixin.__call__(self, progress, data,
                                               delta=True)
        if not elapsed:
            value = None
            elapsed = 0

        return ETA.__call__(self, progress, data, value=value, elapsed=elapsed)


class DataSize(FormatWidgetMixin, WidgetBase):
    '''
    Widget for showing an amount of data transferred/processed.

    Automatically formats the value (assumed to be a count of bytes) with an
    appropriate sized unit, based on the IEC binary prefixes (powers of 1024).
    '''

    def __init__(
            self, variable='value',
            format='%(scaled)5.1f %(prefix)s%(unit)s', unit='B',
            prefixes=('', 'Ki', 'Mi', 'Gi', 'Ti', 'Pi', 'Ei', 'Zi', 'Yi'),
            **kwargs):
        self.variable = variable
        self.unit = unit
        self.prefixes = prefixes
        FormatWidgetMixin.__init__(self, format=format, **kwargs)
        WidgetBase.__init__(self, **kwargs)

    def __call__(self, progress, data):
        value = data[self.variable]
        if value is not None:
            scaled, power = utils.scale_1024(value, len(self.prefixes))
        else:
            scaled = power = 0

        data['scaled'] = scaled
        data['prefix'] = self.prefixes[power]
        data['unit'] = self.unit

        return FormatWidgetMixin.__call__(self, progress, data)


class FileTransferSpeed(FormatWidgetMixin, TimeSensitiveWidgetBase):
    '''
    WidgetBase for showing the transfer speed (useful for file transfers).
    '''

    def __init__(
            self, format='%(scaled)5.1f %(prefix)s%(unit)-s/s',
            inverse_format='%(scaled)5.1f s/%(prefix)s%(unit)-s', unit='B',
            prefixes=('', 'Ki', 'Mi', 'Gi', 'Ti', 'Pi', 'Ei', 'Zi', 'Yi'),
            **kwargs):
        self.unit = unit
        self.prefixes = prefixes
        self.inverse_format = inverse_format
        FormatWidgetMixin.__init__(self, format=format, **kwargs)
        TimeSensitiveWidgetBase.__init__(self, **kwargs)

    def _speed(self, value, elapsed):
        speed = float(value) / elapsed
        return utils.scale_1024(speed, len(self.prefixes))

    def __call__(self, progress, data, value=None, total_seconds_elapsed=None):
        '''Updates the widget with the current SI prefixed speed.'''
        if value is None:
            value = data['value']

        elapsed = utils.deltas_to_seconds(
            total_seconds_elapsed,
            data['total_seconds_elapsed'])

        if value is not None and elapsed is not None \
                and elapsed > 2e-6 and value > 2e-6:  # =~ 0
            scaled, power = self._speed(value, elapsed)
        else:
            scaled = power = 0

        data['unit'] = self.unit
        if power == 0 and scaled < 0.1:
            if scaled > 0:
                scaled = 1 / scaled
            data['scaled'] = scaled
            data['prefix'] = self.prefixes[0]
            return FormatWidgetMixin.__call__(self, progress, data,
                                              self.inverse_format)
        else:
            data['scaled'] = scaled
            data['prefix'] = self.prefixes[power]
            return FormatWidgetMixin.__call__(self, progress, data)


class AdaptiveTransferSpeed(FileTransferSpeed, SamplesMixin):
    '''WidgetBase for showing the transfer speed, based on the last X samples
    '''

    def __init__(self, **kwargs):
        FileTransferSpeed.__init__(self, **kwargs)
        SamplesMixin.__init__(self, **kwargs)

    def __call__(self, progress, data):
        elapsed, value = SamplesMixin.__call__(self, progress, data,
                                               delta=True)
        return FileTransferSpeed.__call__(self, progress, data, value, elapsed)


class AnimatedMarker(TimeSensitiveWidgetBase):
    '''An animated marker for the progress bar which defaults to appear as if
    it were rotating.
    '''

    def __init__(self, markers='|/-\\', default=None, fill='', **kwargs):
        self.markers = markers
        self.default = default or markers[0]
        self.fill = create_marker(fill) if fill else None
        WidgetBase.__init__(self, **kwargs)

    def __call__(self, progress, data, width=None):
        '''Updates the widget to show the next marker or the first marker when
        finished'''

        if progress.end_time:
            return self.default

        if self.fill:
            # Cut the last character so we can replace it with our marker
            fill = self.fill(progress, data, width)[:-1]
        else:
            fill = ''

        marker = self.markers[data['updates'] % len(self.markers)]

        # Python 3 returns an int when indexing bytes
        if isinstance(marker, int):  # pragma: no cover
            marker = bytes(marker)
            fill = fill.encode()
        else:
            # cast fill to the same type as marker
            fill = type(marker)(fill)

        return fill + marker


# Alias for backwards compatibility
RotatingMarker = AnimatedMarker


class Counter(FormatWidgetMixin, WidgetBase):
    '''Displays the current count'''

    def __init__(self, format='%(value)d', **kwargs):
        FormatWidgetMixin.__init__(self, format=format, **kwargs)
        WidgetBase.__init__(self, format=format, **kwargs)

    def __call__(self, progress, data, format=None):
        return FormatWidgetMixin.__call__(self, progress, data, format)


class Percentage(FormatWidgetMixin, WidgetBase):
    '''Displays the current percentage as a number with a percent sign.'''

    def __init__(self, format='%(percentage)3d%%', **kwargs):
        FormatWidgetMixin.__init__(self, format=format, **kwargs)
        WidgetBase.__init__(self, format=format, **kwargs)

    def __call__(self, progress, data, format=None):
        # If percentage is not available, display N/A%
        if 'percentage' in data and not data['percentage']:
            return FormatWidgetMixin.__call__(self, progress, data,
                                              format='N/A%%')

        return FormatWidgetMixin.__call__(self, progress, data)


class SimpleProgress(FormatWidgetMixin, WidgetBase):
    '''Returns progress as a count of the total (e.g.: "5 of 47")'''

    DEFAULT_FORMAT = '%(value_s)s of %(max_value_s)s'

    def __init__(self, format=DEFAULT_FORMAT, **kwargs):
        FormatWidgetMixin.__init__(self, format=format, **kwargs)
        WidgetBase.__init__(self, format=format, **kwargs)
        self.max_width_cache = dict(default=self.max_width)

    def __call__(self, progress, data, format=None):
        # If max_value is not available, display N/A
        if data.get('max_value'):
            data['max_value_s'] = data.get('max_value')
        else:
            data['max_value_s'] = 'N/A'

        # if value is not available it's the zeroth iteration
        if data.get('value'):
            data['value_s'] = data['value']
        else:
            data['value_s'] = 0

        formatted = FormatWidgetMixin.__call__(self, progress, data,
                                               format=format)

        # Guess the maximum width from the min and max value
        key = progress.min_value, progress.max_value
        max_width = self.max_width_cache.get(key, self.max_width)
        if not max_width:
            temporary_data = data.copy()
            for value in key:
                if value is None:  # pragma: no cover
                    continue

                temporary_data['value'] = value
                width = progress.custom_len(FormatWidgetMixin.__call__(
                    self, progress, temporary_data, format=format))
                if width:  # pragma: no branch
                    max_width = max(max_width or 0, width)

            self.max_width_cache[key] = max_width

        # Adjust the output to have a consistent size in all cases
        if max_width:  # pragma: no branch
            formatted = formatted.rjust(max_width)

        return formatted


class Bar(AutoWidthWidgetBase):
    '''A progress bar which stretches to fill the line.'''

    def __init__(self, marker='#', left='|', right='|', fill=' ',
                 fill_left=True, **kwargs):
        '''Creates a customizable progress bar.

        The callable takes the same parameters as the `__call__` method

        marker - string or callable object to use as a marker
        left - string or callable object to use as a left border
        right - string or callable object to use as a right border
        fill - character to use for the empty part of the progress bar
        fill_left - whether to fill from the left or the right
        '''

        self.marker = create_marker(marker)
        self.left = string_or_lambda(left)
        self.right = string_or_lambda(right)
        self.fill = string_or_lambda(fill)
        self.fill_left = fill_left

        AutoWidthWidgetBase.__init__(self, **kwargs)

    def __call__(self, progress, data, width):
        '''Updates the progress bar and its subcomponents'''

        left = converters.to_unicode(self.left(progress, data, width))
        right = converters.to_unicode(self.right(progress, data, width))
        width -= progress.custom_len(left) + progress.custom_len(right)
        marker = converters.to_unicode(self.marker(progress, data, width))
        fill = converters.to_unicode(self.fill(progress, data, width))
        if self.fill_left:
            marker = marker.ljust(width, fill)
        else:
            marker = marker.rjust(width, fill)

        return left + marker + right


class ReverseBar(Bar):
    '''A bar which has a marker that goes from right to left'''

    def __init__(self, marker='#', left='|', right='|', fill=' ',
                 fill_left=False, **kwargs):
        '''Creates a customizable progress bar.

        marker - string or updatable object to use as a marker
        left - string or updatable object to use as a left border
        right - string or updatable object to use as a right border
        fill - character to use for the empty part of the progress bar
        fill_left - whether to fill from the left or the right
        '''
        Bar.__init__(self, marker=marker, left=left, right=right, fill=fill,
                     fill_left=fill_left, **kwargs)


class BouncingBar(Bar, TimeSensitiveWidgetBase):
    '''A bar which has a marker which bounces from side to side.'''

    INTERVAL = datetime.timedelta(milliseconds=100)

    def __call__(self, progress, data, width):
        '''Updates the progress bar and its subcomponents'''

        left = converters.to_unicode(self.left(progress, data, width))
        right = converters.to_unicode(self.right(progress, data, width))
        width -= progress.custom_len(left) + progress.custom_len(right)
        marker = converters.to_unicode(self.marker(progress, data, width))

        fill = converters.to_unicode(self.fill(progress, data, width))

        if width:  # pragma: no branch
            value = int(
                data['total_seconds_elapsed'] / self.INTERVAL.total_seconds())

            a = value % width
            b = width - a - 1
            if value % (width * 2) >= width:
                a, b = b, a

            if self.fill_left:
                marker = a * fill + marker + b * fill
            else:
                marker = b * fill + marker + a * fill

        return left + marker + right


class FormatCustomText(FormatWidgetMixin, WidgetBase):
    mapping = {}

    def __init__(self, format, mapping=mapping, **kwargs):
        self.format = format
        self.mapping = mapping
        FormatWidgetMixin.__init__(self, format=format, **kwargs)
        WidgetBase.__init__(self, **kwargs)

    def update_mapping(self, **mapping):
        self.mapping.update(mapping)

    def __call__(self, progress, data):
        return FormatWidgetMixin.__call__(
            self, progress, self.mapping, self.format)


class VariableMixin(object):
    '''Mixin to display a custom user variable '''

    def __init__(self, name, **kwargs):
        if not isinstance(name, str):
            raise TypeError('Variable(): argument must be a string')
        if len(name.split()) > 1:
            raise ValueError('Variable(): argument must be single word')
        self.name = name


class MultiRangeBar(Bar, VariableMixin):
    '''
    A bar with multiple sub-ranges, each represented by a different symbol

    The various ranges are represented on a user-defined variable, formatted as

    .. code-block:: python

        [
            ['Symbol1', amount1],
            ['Symbol2', amount2],
            ...
        ]
    '''

    def __init__(self, name, markers, **kwargs):
        VariableMixin.__init__(self, name)
        Bar.__init__(self, **kwargs)
        self.markers = [
            string_or_lambda(marker)
            for marker in markers
        ]

    def get_values(self, progress, data):
        return data['variables'][self.name] or []

    def __call__(self, progress, data, width):
        '''Updates the progress bar and its subcomponents'''

        left = converters.to_unicode(self.left(progress, data, width))
        right = converters.to_unicode(self.right(progress, data, width))
        width -= progress.custom_len(left) + progress.custom_len(right)
        values = self.get_values(progress, data)

        values_sum = sum(values)
        if width and values_sum:
            middle = ''
            values_accumulated = 0
            width_accumulated = 0
            for marker, value in zip(self.markers, values):
                marker = converters.to_unicode(marker(progress, data, width))
                assert utils.len_color(marker) == 1

                values_accumulated += value
                item_width = int(values_accumulated / values_sum * width)
                item_width -= width_accumulated
                width_accumulated += item_width
                middle += item_width * marker
        else:
            fill = converters.to_unicode(self.fill(progress, data, width))
            assert utils.len_color(fill) == 1
            middle = fill * width

        return left + middle + right


class MultiProgressBar(MultiRangeBar):
<<<<<<< HEAD
    def __init__(self, name, markers=" ▁▂▃▄▅▆▇█", **kwargs):
=======
    def __init__(self,
                 name,
                 # NOTE: the markers are not whitespace even though some
                 # terminals don't show the characters correctly!
                 markers='         ',
                 **kwargs):
>>>>>>> 57de6b84
        MultiRangeBar.__init__(self, name=name,
                               markers=list(reversed(markers)), **kwargs)

    def get_values(self, progress, data):
        ranges = [0] * len(self.markers)
        for progress in data['variables'][self.name] or []:
            if not isinstance(progress, (int, float)):
                # Progress is (value, max)
                progress_value, progress_max = progress
                progress = float(progress_value) / float(progress_max)

            if progress < 0 or progress > 1:
                raise ValueError(
                    'Range value needs to be in the range [0..1], got %s' %
                    progress)

            range_ = progress * (len(ranges) - 1)
            pos = int(range_)
            frac = range_ % 1
            ranges[pos] += (1 - frac)
            if (frac):
                ranges[pos + 1] += (frac)

        if self.fill_left:
            ranges = list(reversed(ranges))
        return ranges


class Variable(FormatWidgetMixin, VariableMixin, WidgetBase):
    '''Displays a custom variable.'''

    def __init__(self, name, format='{name}: {formatted_value}',
                 width=6, precision=3, **kwargs):
        '''Creates a Variable associated with the given name.'''
        self.format = format
        self.width = width
        self.precision = precision
        VariableMixin.__init__(self, name=name)
        WidgetBase.__init__(self, **kwargs)

    def __call__(self, progress, data):
        value = data['variables'][self.name]
        context = data.copy()
        context['value'] = value
        context['name'] = self.name
        context['width'] = self.width
        context['precision'] = self.precision

        try:
            # Make sure to try and cast the value first, otherwise the
            # formatting will generate warnings/errors on newer Python releases
            value = float(value)
            fmt = '{value:{width}.{precision}}'
            context['formatted_value'] = fmt.format(**context)
        except (TypeError, ValueError):
            if value:
                context['formatted_value'] = '{value:{width}}'.format(
                    **context)
            else:
                context['formatted_value'] = '-' * self.width

        return self.format.format(**context)


class DynamicMessage(Variable):
    '''Kept for backwards compatibility, please use `Variable` instead.'''
    pass


class CurrentTime(FormatWidgetMixin, TimeSensitiveWidgetBase):
    '''Widget which displays the current (date)time with seconds resolution.'''
    INTERVAL = datetime.timedelta(seconds=1)

    def __init__(self, format='Current Time: %(current_time)s',
                 microseconds=False, **kwargs):
        self.microseconds = microseconds
        FormatWidgetMixin.__init__(self, format=format, **kwargs)
        TimeSensitiveWidgetBase.__init__(self, **kwargs)

    def __call__(self, progress, data):
        data['current_time'] = self.current_time()
        data['current_datetime'] = self.current_datetime()

        return FormatWidgetMixin.__call__(self, progress, data)

    def current_datetime(self):
        now = datetime.datetime.now()
        if not self.microseconds:
            now = now.replace(microsecond=0)

        return now

    def current_time(self):
        return self.current_datetime().time()
<|MERGE_RESOLUTION|>--- conflicted
+++ resolved
@@ -812,16 +812,12 @@
 
 
 class MultiProgressBar(MultiRangeBar):
-<<<<<<< HEAD
-    def __init__(self, name, markers=" ▁▂▃▄▅▆▇█", **kwargs):
-=======
     def __init__(self,
                  name,
                  # NOTE: the markers are not whitespace even though some
                  # terminals don't show the characters correctly!
-                 markers='         ',
+                 markers=' ▁▂▃▄▅▆▇█',
                  **kwargs):
->>>>>>> 57de6b84
         MultiRangeBar.__init__(self, name=name,
                                markers=list(reversed(markers)), **kwargs)
 
